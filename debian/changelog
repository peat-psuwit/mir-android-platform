--- conflicted
+++ resolved
@@ -1,6 +1,3 @@
-<<<<<<< HEAD
-mir-android-platform (0.32) xenial; urgency=medium
-=======
 mir-android-platform (0.31.2) xenial; urgency=medium
 
   [Andreas Pokorny]
@@ -9,7 +6,6 @@
  -- Marius Gripsgard <marius@ubports.com>  Tue, 28 Aug 2018 10:50:23 +0200
 
 mir-android-platform (0.28) UNRELEASED; urgency=medium
->>>>>>> c8c782e9
 
   * Test
   